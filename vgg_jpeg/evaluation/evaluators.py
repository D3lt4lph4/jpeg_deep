<<<<<<< HEAD
from template_keras.evaluators import TemplateEvaluator
=======
#from template.evaluators import TemplateEvaluator
>>>>>>> 204e6040

import numpy as np

class Evaluator(object):

    def __init__(self, generator=None):
        self.score = None
        self._generator = generator
        self.runs = False
        self.number_of_runs = None

    def __call__(self, model, test_generator=None):
        if self._generator is None and test_generator is None:
            raise RuntimeError("A generator should be specified using the init or parameters.")
        self.runs = False
        if test_generator is not None:
            self._generator = test_generator

        self.score = model.evaluate_generator(self._generator, verbose=1)

    def make_runs(self, model, test_generator=None, number_of_runs=10):

        if self._generator is None and test_generator is None:
            raise RuntimeError("A generator should be specified using the init or parameters.")

        scores = []
        self.runs = True

        if test_generator is not None:
            self._generator = test_generator

        if test_generator is not None:
            for i in range(number_of_runs):
                scores.append(model.evaluate_generator(self._generator))
        else:
            for i in range(number_of_runs):
                scores.append(model.evaluate_generator(self._generator))

        self.score = np.mean(np.array(scores), axis=0)
        self.number_of_runs = number_of_runs

    def __str__(self):
        if self.runs:
            return "Number of runs: {}\nAverage score: {}".format(self.number_of_runs, self.score)
        else:
            return "The evaluated score is {}.".format(self.score)

    @property
    def test_generator(self):
        return self._generator
    
    def display_results(self):
        pass<|MERGE_RESOLUTION|>--- conflicted
+++ resolved
@@ -1,12 +1,8 @@
-<<<<<<< HEAD
 from template_keras.evaluators import TemplateEvaluator
-=======
-#from template.evaluators import TemplateEvaluator
->>>>>>> 204e6040
 
 import numpy as np
 
-class Evaluator(object):
+class Evaluator(TemplateEvaluator):
 
     def __init__(self, generator=None):
         self.score = None
