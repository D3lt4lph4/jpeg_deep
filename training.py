--- conflicted
+++ resolved
@@ -178,11 +178,6 @@
                             steps_per_epoch=config.steps_per_epoch,
                             callbacks=config.callbacks,
                             workers=config.workers,
-<<<<<<< HEAD
                             use_multiprocessing=config.multiprocessing)
-=======
-                            use_multiprocessing=config.multiprocessing,
-                            validation_steps=1000)
 
-model.save(join(checkpoints_output_dir, "final.h5"))
->>>>>>> 204e6040
+model.save(join(checkpoints_output_dir, "final.h5"))